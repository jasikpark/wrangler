[package]
name = "wrangler"
version = "1.9.0"
authors = ["Ashley Williams <ashley666ashley@gmail.com>"]
edition = "2018"
license = "MIT/Apache-2.0"
description = "wrangle your workers, CLI for rustwasm Cloudflare workers!"
readme = "README.md"
repository = "https://github.com/cloudflare/wrangler"
categories = ["wasm", "development-tools", "command-line-utilities", "web-programming"]
build = "build.rs"

[dependencies]
atty = "0.2.14"
base64 = "0.10.1"
billboard = "0.1.0"
binary-install = "0.0.3-alpha.1"
chrome-devtools-rs = { version = "0.0.0-alpha.0", features = ["color"] }
chrono = "0.4.9"
clap = "2.32.0"
cloudflare = "0.6.6"
config = "0.10.1"
console = "0.9.1"
dirs = "1.0.5"
env_logger = "0.6.1"
exitfailure = "0.5.1"
failure = "0.1.5"
flate2 = "1.0.7"
fs2 = "0.4.3"
futures-util = "0.3"
http = "0.2.0"
hyper = "0.13.1"
hyper-tls = "0.4.0"
ignore = "0.4.10"
indicatif = "0.13.0"
lazy_static = "1.3.0"
log = "0.4.6"
notify = "4.0.12"
number_prefix = "0.3.0"
openssl = { version = '0.10.26', optional = true }
percent-encoding = "1.0.1"
predicates = "1.0.2"
prettytable-rs = "0.8.0"
rand = "0.6.5"
regex = "1"
reqwest = { version = "0.10.4", features = ["blocking", "json"] }
semver = "0.9.0"
serde = { version = "1.0", features = ["derive"] }
serde_json = "1.0.39"
serde_with = "1.3.1"
tempfile = "3.1.0"
term_size = "0.3"
text_io = "0.1.7"
tokio = { version = "0.2", default-features = false, features = ["io-std", "time", "macros", "process", "signal", "sync"] }
tokio-tls = "0.3.1"
tokio-tungstenite = { version = "0.10.1", features = ["tls"] }
toml = "0.5.5"
twox-hash = "1.5.0"
url = "2.1.0"
uuid = { version = "0.8", features = ["v4"] }
which = "3.1.1"
ws = "0.9.0"
<<<<<<< HEAD
twox-hash = "1.5.0"
semver = "0.9.0"
=======
>>>>>>> f312ee9e

[dev-dependencies]
assert_cmd = "0.11.1"
fs_extra = "1.1.0"
predicates = "1.0.2"

[features]
vendored-openssl = ['openssl/vendored']<|MERGE_RESOLUTION|>--- conflicted
+++ resolved
@@ -60,11 +60,6 @@
 uuid = { version = "0.8", features = ["v4"] }
 which = "3.1.1"
 ws = "0.9.0"
-<<<<<<< HEAD
-twox-hash = "1.5.0"
-semver = "0.9.0"
-=======
->>>>>>> f312ee9e
 
 [dev-dependencies]
 assert_cmd = "0.11.1"
