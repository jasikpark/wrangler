mod edge;
mod gcs;
mod server_config;
mod socket;
<<<<<<< HEAD
=======
use server_config::ServerConfig;
mod headers;
use headers::{destructure_response, structure_request};
mod watch;
use watch::watch_for_changes;

use std::sync::{Arc, Mutex};
use std::thread;

use chrono::prelude::*;
use console::style;

use hyper::client::{HttpConnector, ResponseFuture};
use hyper::header::{HeaderName, HeaderValue};

use hyper::http::uri::InvalidUri;
use hyper::service::{make_service_fn, service_fn};
use hyper::{Body, Client as HyperClient, Request, Response, Server, Uri};
>>>>>>> 51fe7970

use server_config::ServerConfig;

use crate::settings::global_user::GlobalUser;
use crate::settings::toml::Target;
<<<<<<< HEAD
use crate::terminal::message_box;
=======

use crate::terminal::{emoji, message};

const PREVIEW_HOST: &str = "rawhttp.cloudflareworkers.com";
>>>>>>> 51fe7970

pub fn dev(
    target: Target,
    user: Option<GlobalUser>,
    host: Option<&str>,
    port: Option<&str>,
    ip: Option<&str>,
    verbose: bool,
) -> Result<(), failure::Error> {
<<<<<<< HEAD
    message_box::dev_alpha_warning();
=======
    let wrangler_dev_msg = style("`wrangler dev`").yellow().bold();
    let feedback_url = style("https://github.com/cloudflare/wrangler/issues/1047")
        .blue()
        .bold();
    message::billboard(&format!("{0} is currently unstable and there are likely to be breaking changes!\nFor this reason, we cannot yet recommend using {0} for integration testing.\n\nPlease submit any feedback here: {1}", wrangler_dev_msg, feedback_url));
    commands::build(&target)?;
>>>>>>> 51fe7970
    let server_config = ServerConfig::new(host, ip, port)?;
    match user {
        Some(user) => edge::dev(target, user, server_config, verbose),
        None => gcs::dev(target, server_config, verbose),
    }
}<|MERGE_RESOLUTION|>--- conflicted
+++ resolved
@@ -2,40 +2,13 @@
 mod gcs;
 mod server_config;
 mod socket;
-<<<<<<< HEAD
-=======
-use server_config::ServerConfig;
-mod headers;
-use headers::{destructure_response, structure_request};
-mod watch;
-use watch::watch_for_changes;
 
-use std::sync::{Arc, Mutex};
-use std::thread;
-
-use chrono::prelude::*;
 use console::style;
-
-use hyper::client::{HttpConnector, ResponseFuture};
-use hyper::header::{HeaderName, HeaderValue};
-
-use hyper::http::uri::InvalidUri;
-use hyper::service::{make_service_fn, service_fn};
-use hyper::{Body, Client as HyperClient, Request, Response, Server, Uri};
->>>>>>> 51fe7970
-
 use server_config::ServerConfig;
 
 use crate::settings::global_user::GlobalUser;
 use crate::settings::toml::Target;
-<<<<<<< HEAD
-use crate::terminal::message_box;
-=======
-
-use crate::terminal::{emoji, message};
-
-const PREVIEW_HOST: &str = "rawhttp.cloudflareworkers.com";
->>>>>>> 51fe7970
+use crate::terminal::message;
 
 pub fn dev(
     target: Target,
@@ -45,16 +18,12 @@
     ip: Option<&str>,
     verbose: bool,
 ) -> Result<(), failure::Error> {
-<<<<<<< HEAD
-    message_box::dev_alpha_warning();
-=======
     let wrangler_dev_msg = style("`wrangler dev`").yellow().bold();
     let feedback_url = style("https://github.com/cloudflare/wrangler/issues/1047")
         .blue()
         .bold();
     message::billboard(&format!("{0} is currently unstable and there are likely to be breaking changes!\nFor this reason, we cannot yet recommend using {0} for integration testing.\n\nPlease submit any feedback here: {1}", wrangler_dev_msg, feedback_url));
-    commands::build(&target)?;
->>>>>>> 51fe7970
+
     let server_config = ServerConfig::new(host, ip, port)?;
     match user {
         Some(user) => edge::dev(target, user, server_config, verbose),
