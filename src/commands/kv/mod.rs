--- conflicted
+++ resolved
@@ -7,34 +7,10 @@
 use crate::settings::global_user::GlobalUser;
 use crate::terminal::message;
 
-<<<<<<< HEAD
 pub mod bucket;
-mod create_namespace;
-mod delete_bulk;
-mod delete_key;
-mod delete_namespace;
-mod list_keys;
-mod list_namespaces;
-mod read_key;
-mod rename_namespace;
-mod write_bulk;
-mod write_key;
-
-pub use create_namespace::create_namespace;
-pub use delete_bulk::delete_json;
-pub use delete_key::delete_key;
-pub use delete_namespace::delete_namespace;
-pub use list_keys::list_keys;
-pub use list_namespaces::list_namespaces;
-pub use read_key::read_key;
-pub use rename_namespace::rename_namespace;
-pub use write_bulk::write_json;
-pub use write_key::write_key;
-=======
 pub mod bulk;
 pub mod key;
 pub mod namespace;
->>>>>>> 264de89d
 
 // Truncate all "yes", "no" responses for itneractive delete prompt to just "y" or "n".
 const INTERACTIVE_RESPONSE_LEN: usize = 1;
