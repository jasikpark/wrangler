mod krate;
pub mod package;
pub mod preview;
mod route;
mod upload_form;

pub use package::Package;
use route::Route;

use upload_form::build_script_upload_form;

use log::info;
use std::path::Path;

use crate::commands;
use crate::commands::kv;
use crate::commands::subdomain::Subdomain;
use crate::http;
use crate::settings::global_user::GlobalUser;
<<<<<<< HEAD
use crate::settings::project::Project;
use crate::terminal::message;

pub fn publish(user: &GlobalUser, project: &Project, release: bool) -> Result<(), failure::Error> {
    info!("release = {}", release);

    validate_project(project, release)?;
    upload_buckets(project, user)?;
    commands::build(&project)?;
    publish_script(&user, &project, release)?;
    if release {
        info!("release mode detected, making a route...");
        let route = Route::new(&project)?;
        Route::publish(&user, &project, &route)?;
        let msg = format!(
            "Success! Your worker was successfully published. You can view it at {}.",
            &route.pattern
        );
        message::success(&msg);
    } else {
        message::success("Success! Your worker was successfully published.");
    }
=======
use crate::settings::target::Target;
use crate::terminal::{emoji, message};

pub fn publish(user: &GlobalUser, target: &Target) -> Result<(), failure::Error> {
    info!("workers_dev = {}", target.workers_dev);

    validate_target(target)?;
    commands::build(&target)?;
    publish_script(&user, &target)?;
>>>>>>> f3a739bf
    Ok(())
}

fn publish_script(user: &GlobalUser, target: &Target) -> Result<(), failure::Error> {
    let worker_addr = format!(
        "https://api.cloudflare.com/client/v4/accounts/{}/workers/scripts/{}",
        target.account_id, target.name,
    );

    let client = http::auth_client(user);

    let script_upload_form = build_script_upload_form(target)?;

    let mut res = client
        .put(&worker_addr)
        .multipart(script_upload_form)
        .send()?;

    if !res.status().is_success() {
        failure::bail!(
            "Something went wrong! Status: {}, Details {}",
            res.status(),
            res.text()?
        )
    }

    let pattern = if !target.workers_dev {
        let route = Route::new(&target)?;
        Route::publish(&user, &target, &route)?;
        info!("publishing to route");
        route.pattern
    } else {
        info!("publishing to subdomain");
        publish_to_subdomain(target, user)?
    };

    info!("{}", &pattern);
    message::success(&format!(
        "Successfully published your script to {}",
        &pattern
    ));

    Ok(())
}

fn upload_buckets(project: &Project, user: &GlobalUser) -> Result<(), failure::Error> {
    for namespace in &project.kv_namespaces() {
        if let Some(bucket) = &namespace.bucket {
            let path = Path::new(&bucket);
            kv::bucket::upload(project, user.to_owned(), &namespace.id, path)?;
        }
    }

    Ok(())
}

fn build_subdomain_request() -> String {
    serde_json::json!({ "enabled": true }).to_string()
}

fn publish_to_subdomain(target: &Target, user: &GlobalUser) -> Result<String, failure::Error> {
    info!("checking that subdomain is registered");
    let subdomain = Subdomain::get(&target.account_id, user)?;

    let sd_worker_addr = format!(
        "https://api.cloudflare.com/client/v4/accounts/{}/workers/scripts/{}/subdomain",
        target.account_id, target.name,
    );

    let client = http::auth_client(user);

    info!("Making public on subdomain...");
    let mut res = client
        .post(&sd_worker_addr)
        .header("Content-type", "application/json")
        .body(build_subdomain_request())
        .send()?;

    if !res.status().is_success() {
        failure::bail!(
            "Something went wrong! Status: {}, Details {}",
            res.status(),
            res.text()?
        )
    }
    Ok(format!("https://{}.{}.workers.dev", target.name, subdomain))
}

fn validate_target(target: &Target) -> Result<(), failure::Error> {
    let mut missing_fields = Vec::new();

    if target.account_id.is_empty() {
        missing_fields.push("account_id")
    };
    if target.name.is_empty() {
        missing_fields.push("name")
    };

    match &target.kv_namespaces {
        Some(kv_namespaces) => {
            for kv in kv_namespaces {
                if kv.binding.is_empty() {
                    missing_fields.push("kv-namespace binding")
                }

                if kv.id.is_empty() {
                    missing_fields.push("kv-namespace id")
                }
            }
        }
        None => {}
    }

    let destination = if !target.workers_dev {
        // check required fields for release
        if target
            .zone_id
            .as_ref()
            .unwrap_or(&"".to_string())
            .is_empty()
        {
            missing_fields.push("zone_id")
        };
        if target.route.as_ref().unwrap_or(&"".to_string()).is_empty() {
            missing_fields.push("route")
        };
        // zoned deploy destination
        "a route"
    } else {
        // zoneless deploy destination
        "your subdomain"
    };

    let (field_pluralization, is_are) = match missing_fields.len() {
        n if n >= 2 => ("fields", "are"),
        1 => ("field", "is"),
        _ => ("", ""),
    };

    if !missing_fields.is_empty() {
        failure::bail!(
            "{} Your wrangler.toml is missing the {} {:?} which {} required to publish to {}!",
            emoji::WARN,
            field_pluralization,
            missing_fields,
            is_are,
            destination
        );
    };

    Ok(())
}<|MERGE_RESOLUTION|>--- conflicted
+++ resolved
@@ -17,30 +17,6 @@
 use crate::commands::subdomain::Subdomain;
 use crate::http;
 use crate::settings::global_user::GlobalUser;
-<<<<<<< HEAD
-use crate::settings::project::Project;
-use crate::terminal::message;
-
-pub fn publish(user: &GlobalUser, project: &Project, release: bool) -> Result<(), failure::Error> {
-    info!("release = {}", release);
-
-    validate_project(project, release)?;
-    upload_buckets(project, user)?;
-    commands::build(&project)?;
-    publish_script(&user, &project, release)?;
-    if release {
-        info!("release mode detected, making a route...");
-        let route = Route::new(&project)?;
-        Route::publish(&user, &project, &route)?;
-        let msg = format!(
-            "Success! Your worker was successfully published. You can view it at {}.",
-            &route.pattern
-        );
-        message::success(&msg);
-    } else {
-        message::success("Success! Your worker was successfully published.");
-    }
-=======
 use crate::settings::target::Target;
 use crate::terminal::{emoji, message};
 
@@ -48,9 +24,9 @@
     info!("workers_dev = {}", target.workers_dev);
 
     validate_target(target)?;
+    upload_buckets(target, user)?;
     commands::build(&target)?;
     publish_script(&user, &target)?;
->>>>>>> f3a739bf
     Ok(())
 }
 
@@ -96,11 +72,11 @@
     Ok(())
 }
 
-fn upload_buckets(project: &Project, user: &GlobalUser) -> Result<(), failure::Error> {
-    for namespace in &project.kv_namespaces() {
+fn upload_buckets(target: &Target, user: &GlobalUser) -> Result<(), failure::Error> {
+    for namespace in &target.kv_namespaces() {
         if let Some(bucket) = &namespace.bucket {
             let path = Path::new(&bucket);
-            kv::bucket::upload(project, user.to_owned(), &namespace.id, path)?;
+            kv::bucket::upload(target, user.to_owned(), &namespace.id, path)?;
         }
     }
 
